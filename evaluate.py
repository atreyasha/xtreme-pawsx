--- conflicted
+++ resolved
@@ -15,19 +15,14 @@
 """Evaluation."""
 
 import argparse
-import json
-import os
+from seqeval.metrics import precision_score, recall_score, f1_score
 import sys
 import os
 from collections import defaultdict
 import json
 
-from collections import defaultdict
-from seqeval.metrics import precision_score, recall_score, f1_score
-
 from third_party.evaluate_squad import evaluate as squad_eval
 from third_party.evaluate_mlqa import evaluate as mlqa_eval
-
 
 def read_tag(file):
   labels = []
@@ -171,42 +166,25 @@
   """
   prediction_tasks = next(os.walk(prediction_folder))[1]
   label_tasks = next(os.walk(label_folder))[1]
-<<<<<<< HEAD
-
-=======
   # prediction_tasks = label_tasks = ['mlqa', 'tydiqa', 'xquad']
-  
->>>>>>> bb949973
+
   detailed_scores = {}
   for task, langs in TASK2LANGS.items():
     if task in prediction_tasks and task in label_tasks:
       suffix = "json" if task in GROUP2TASK["qa"] else "tsv"
-
       # collect scores over all languages
       score = defaultdict(dict)
       for lg in langs:
         prediction_file = os.path.join(prediction_folder, task, f"test-{lg}.{suffix}")
         label_file = os.path.join(label_folder, task, f"test-{lg}.{suffix}")
         score_lg = evaluate_one_task(prediction_file, label_file, task, language=lg)
-<<<<<<< HEAD
-        for metric, _ in score_lg.items():
-=======
         for metric in score_lg:
->>>>>>> bb949973
           score[metric][lg] = score_lg[metric]
-
       # average over all languages
-<<<<<<< HEAD
-      aggregage_metrics = {}
-      for m in score.keys():
-        aggregage_metrics[f'avg_{m}'] = sum(score[m].values()) / len(score[m])
-      score.update(aggregage_metrics)
-=======
       avg_score = {}
-      for m in score: 
+      for m in score:
         avg_score[f'avg_{m}'] = sum(score[m].values()) / len(score[m])
       score.update(avg_score)
->>>>>>> bb949973
       if task in GROUP2TASK["qa"]:
         score['avg_metric'] = (score['avg_exact_match'] + score['avg_f1']) / 2
       elif 'avg_f1' in score:
@@ -219,19 +197,10 @@
         print('- Evaluate {}:\t{}'.format(task, avg_result))
 
 
-<<<<<<< HEAD
   # Display logic:
-  # If scores of all tasks in a sub group are available, show the score in the sub table
-  overall_scores = {}
-  for group in GROUP2TASK:
-    if all(task in detailed_scores for task in group):
-      overall_scores[group] = sum(detailed_scores[task]['avg_metric'] for task in group) / len(group)
-=======
-  # Display logic: 
   overall_scores = {}
   all_tasks = set(TASK2LANGS.keys())
   available_tasks = set(detailed_scores.keys())
->>>>>>> bb949973
 
   # If scores of all tasks are available, show the overall score in the main table
   if all_tasks == available_tasks:
@@ -241,7 +210,7 @@
   for group, group_tasks in GROUP2TASK.items():
     if len(set(group_tasks) - available_tasks) == 0:
       overall_scores[group] = sum(detailed_scores[task]['avg_metric'] for task in group_tasks) / len(group_tasks)
-  
+
   return overall_scores, detailed_scores
 
 
@@ -254,11 +223,6 @@
   parser.add_argument('--verbose', action='store_true', default=False,
     help='whether to print details')
   args = parser.parse_args()
-<<<<<<< HEAD
-  overall_scores, detailed_scores = evaluate(args.prediction_folder, args.label_folder)
+  overall_scores, detailed_scores = evaluate(args.prediction_folder, args.label_folder, args.verbose)
   overall_scores.update(detailed_scores)
-  print(json.dumps(overall_scores))
-=======
-  overall_scores, detailed_scores = evaluate(args.prediction_folder, args.label_folder, args.verbose)
-  print(overall_scores)
->>>>>>> bb949973
+  print(json.dumps(overall_scores))